--- conflicted
+++ resolved
@@ -8,19 +8,11 @@
 jobs:
   build-n-publish:
     name: Build and publish Python distributions to PyPI
-<<<<<<< HEAD
-    runs-on: ubuntu-22.04
+    runs-on: ubuntu-latest
     steps:
     - uses: actions/checkout@v4
-    - name: Set up Python 3.9
+    - name: Set up Python 3.12
       uses: actions/setup-python@v5
-=======
-    runs-on: ubuntu-latest
-    steps:
-    - uses: actions/checkout@v3
-    - name: Set up Python 3.12
-      uses: actions/setup-python@v4
->>>>>>> b57aa992
       with:
         python-version: 3.12
     - name: Install pypa/build
